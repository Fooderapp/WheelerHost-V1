--- conflicted
+++ resolved
@@ -440,15 +440,38 @@
         LOG.log("🛑 UDP server stopped")
 
     def _init_bridge(self):
-<<<<<<< HEAD
-        """Select and initialize input bridge (ViGEm, vJoy, or cross-platform)."""
+        """Select and initialize input bridge with comprehensive platform support."""
         import os
         
         # Check platform
         system = platform.system().lower()
         
+        # macOS: Try multiple DriverKit approaches, then cross-platform fallback
+        if system == "darwin":  # macOS
+            # First try: DKBridgeProc (external executable approach)
+            try:
+                if DKBridgeProc is not None:
+                    self._bridge = DKBridgeProc()
+                    self._bridge_name = "DriverKitBridge"
+                    LOG.log(f"Using DriverKit bridge (external) for macOS")
+                    return
+            except Exception as e:
+                LOG.log(f"DriverKit bridge (external) failed: {e}")
+            
+            # Second try: DriverKitGamepadBridge (direct IOKit approach)
+            try:
+                if DriverKitGamepadBridge is not None:
+                    self._bridge = DriverKitGamepadBridge()
+                    self._bridge_name = "DriverKit-macOS"
+                    self._ffbL = 0.0; self._ffbR = 0.0; self._ffb_ms = 0
+                    self._bridge.set_feedback_callback(self._on_ffb)
+                    LOG.log(f"Using DriverKit bridge (direct) for macOS")
+                    return
+            except Exception as e:
+                LOG.log(f"DriverKit bridge (direct) failed: {e}")
+        
+        # Windows: Try ViGEm first, then vJoy
         if system == "windows":
-            # Windows: Try ViGEm first, then vJoy
             try:
                 target = os.environ.get("WHEELER_PAD", "x360").strip().lower()
                 if target not in ("x360","ds4"): target = "x360"
@@ -471,32 +494,7 @@
             except Exception as e:
                 LOG.log(f"vJoy bridge failed: {e}")
         
-        # macOS: Try DriverKit bridge first, then cross-platform bridge
-        if system == "darwin":  # macOS
-            try:
-                if DriverKitGamepadBridge is not None:
-                    self._bridge = DriverKitGamepadBridge()
-                    self._bridge_name = "DriverKit-macOS"
-                    self._ffbL = 0.0; self._ffbR = 0.0; self._ffb_ms = 0
-                    self._bridge.set_feedback_callback(self._on_ffb)
-                    LOG.log(f"Using DriverKit bridge for macOS")
-                    return
-            except Exception as e:
-                LOG.log(f"DriverKit bridge failed: {e}")
-        
         # macOS, Linux, or Windows fallback: Use cross-platform bridge
-=======
-        """Select and initialize input bridge (DriverKit on mac, ViGEm on Windows, else vJoy)."""
-        # macOS: prefer DriverKit helper
-        try:
-            if platform.system() == "Darwin" and DKBridgeProc is not None:
-                self._bridge = DKBridgeProc()
-                self._bridge_name = "DriverKitBridge"
-                return
-        except Exception:
-            pass
-        # Windows: try ViGEm first
->>>>>>> 3e85e65e
         try:
             if MacOSGamepadBridge is None:
                 raise RuntimeError("Cross-platform bridge not available")
